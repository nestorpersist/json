/*
 *  Copyright 2012-2013 Persist Software
 *  
 *   http://www.persist.com
 *   Licensed under the Apache License, Version 2.0 (the "License");
 *  you may not use this file except in compliance with the License.
 *  You may obtain a copy of the License at
 *
 *      http://www.apache.org/licenses/LICENSE-2.0
 *
 *  Unless required by applicable law or agreed to in writing, software
 *  distributed under the License is distributed on an "AS IS" BASIS,
 *  WITHOUT WARRANTIES OR CONDITIONS OF ANY KIND, either express or implied.
 *  See the License for the specific language governing permissions and
 *  limitations under the License.
*/

package com.persist

import scala.collection.immutable.HashMap
import JsonParse._
import JsonUnparse._

/**
 *
 * Provides types and functions for working with Json types.
 *
 * Json is represented by immutable Scala types.
 * Instead of having separate Json types, type aliases are
 * defined for Json forms.
 *
 * Scala types used for Json are
 *
 * - Json Object. Immutable Map[String,Json]. Note that keys are not ordered. When converting to a string with Compact or Pretty keys are sorted.
 * - Json Array. Immutable Seq[Json]
 * - Json String. String
 * - Json Boolean. Boolean
 * - Json Number. Int, Long, BigDecimal (with .), Double (with e)
 * - Json Null. Null
 *
 * Any of the Json types can be at the top level
 * of a document (not just array and object).
 *
 * The Json parser supports some extensions that are useful for human edited
 * Json input (such as configurations).
 *
 * - Comments. The characters // to end of line are discarded during parsing.
 * - Scala-like raw strings. Start with ""{ and end with }"". Treated as normal strings after parsing.
 * - No quotes on simple names. If an object component name starts with a letter and contains
 * only letters and digits the " quotes are not required. After parsing names with and without
 * quotes are not distinguished.
 *
 */
object JsonOps {

  /**
   *
   * A type alias for all Json forms.
   * Json values should be restricted by convention
   * to only those types used to represent Json.
   *
   */
  type Json = Any


  /**
   *
   * The Json null value.
   *
   */
  val jnull = null.asInstanceOf[Json]

  /**
   *
   * A type alias for of Json Objects.
   */
  type JsonObject = Map[String, Json]

  /**
   *
   * A constructor for JsonObject.
   *
   * @param pairs a sequence of name value pairs.
   *
   * @return the constructed Json Object.
   */
  def JsonObject(pairs: (String, Json)*): JsonObject = new HashMap[String, Json]() ++ pairs

  /**
   *
   * An empty JsonObject.
   */
  val emptyJsonObject = JsonObject()

  /**
   *
   * A type alias for Json Arrays.
   */
  type JsonArray = Seq[Json]

  /**
   *
   * A constructor for JsonArray.
   *
   * @param elements a sequence of array element values.
   *
   * @return the constructed Json Array.
   *
   */
  def JsonArray(elements: Json*): JsonArray = List() ++ elements

  /**
   *
   * An empty JsonArray.
   *
   */
  val emptyJsonArray = JsonArray()

  /**
   *
   * A Json parser.
   *
   */
  def Json(s: String): Json = {
    parse(s)
  }

  /**
   *
   * A Json unparser. It produces the most compact single line string form.
   *
   */
  def Compact(j: Json): String = {
    compact(j)
  }

  /**
   *
   * A Json unparser. It produces a multiple line form
   * designed for human readability.
   *
   */
  def Pretty(j: Json, indent: Int = 0, width: Int = 50, count: Int = 6): String = {
    pretty(j, indent, width, count)
  }

  /**
   *
   * Get a value within a nested Json value.
   *
   * @param a the input Json value.
   * @param ilist a list of values that are either strings or integers
   *              - A string selects the value of a JsonObject name-value pair where
   *              the name equals the string.
   *              - An integer i selects the ith elements of a JsonArray.
   *
   * @return the selected value or null if not present.
   *
   */
  def jget(a: Json, ilist: Any*): Json = {
    if (ilist.size == 0) {
      a
    } else {
      val result = (a, ilist.head) match {
        case (a1: JsonArray, i1: Int) => {
          if (0 <= i1 && i1 < a1.size) {
            a1(i1)
          } else {
            null
          }
        }
<<<<<<< HEAD
        //case (a1: scala.collection.Map[_, _], i1: String) => {
          //a1.asInstanceOf[scala.collection.Map[String, Json]].get(i1) match {
            case (a1: scala.collection.Map[_, _], i1: String) => {
              a1.asInstanceOf[scala.collection.Map[String, Json]].get(i1) match {
=======
        case (a1: JsonObject @unchecked, i1: String) => {
          a1.asInstanceOf[JsonObject].get(i1) match {
>>>>>>> 7a2b00d7
            case Some(v) => v
            case None => null
          }
        }
        case _ => null
      }
      jget(result, ilist.tail: _*)
    }
  }

  /**
   *
   * Tests if a nested Json value is present.
   *
   * @param a the input Json value.
   * @param ilist a list of values that are either strings or integers
   *              - A string selects the value of a JsonObject name-value pair where
   *              the name equals the string.
   *              - An integer i selects the ith elements of a JsonArray.
   *
   * @return true if the selected field is present.
   *
   */
  def jhas(a: Json, ilist: Any*): Boolean = {
    if (ilist.size == 0) {
      true
    } else {
      (a, ilist.head) match {
        case (a1: JsonArray, i1: Int) => {
          if (0 <= i1 && i1 < a1.size) {
            if (ilist.size == 1) {
              true
            } else {
              jhas(a1(i1), ilist.tail: _*)
            }
          } else {
            false
          }
        }
        case (a1: JsonObject @unchecked, i1: String) => {
          a1.get(i1) match {
            case Some(v) => {
              if (ilist.size == 1) {
                true
              } else {
                jhas(v, ilist.tail: _*)
              }
            }
            case None => false
          }
        }
        case _ => false
      }
    }
  }

  /**
   *
   * Replace a value within a nested Json value.
   *
   * @param a the input Json value.
   * @param ilist a list of values that are either strings or integers
   *              - A string selects the value of a JsonObject name-value pair where
   *              the name equals the string.
   *              - An integer i selects the ith elements of a JsonArray.
   * @param v the new value.
   *
   * @return a copy of the input with the value replaced.
   *
   */
  def jput(a: Json, ilist: Any*)(v: Json): Json = {
    if (ilist.size == 0) {
      a
    } else {
      (a, ilist.head) match {
        case (a1: JsonArray, i1: Int) => {
          if (0 <= i1 && i1 < a1.size) {
            val (a2, a3) = a1.splitAt(i1)
            val v1 = if (ilist.size == 1) {
              v
            } else {
              jput(a1(i1), ilist.tail: _*)(v)
            }
            (a2 :+ v) ++ (a3.tail)
          } else {
            a1
          }
        }
        case (a1: JsonObject @ unchecked, i1: String) => {
          if (ilist.size == 1) {
            a1 + (i1 -> v)
          } else {
            val a2 = if (a1.contains(i1)) a1(i1) else emptyJsonObject
            a1 + (i1 -> jput(a2, ilist.tail: _*)(v))
          }
        }
        case _ => a
      }
    }
  }

  /**
   *
   * Delete a value within a nested Json value.
   *
   * @param a the input Json value.
   * @param ilist a list of values that are either strings or integers
   *              - A string selects the value of a JsonObject name-value pair where
   *              the name equals the string.
   *              - An integer i selects the ith elements of a JsonArray.
   *
   * @return a copy of the input with the value replaced.
   *
   */
  def jdelete(a: Json, ilist: Any*): Json = {
    if (ilist.size == 0) {
      a
    } else {
      (a, ilist.head) match {
        case (a1: JsonArray, i1: Int) => {
          if (0 <= i1 && i1 < a1.size) {
            val (a2, a3) = a1.splitAt(i1)
            if (ilist.size == 1) {
              a2 ++ (a3.tail)
            } else {
              val v = jdelete(a1(i1), ilist.tail: _*)
              (a2 :+ v) ++ (a3.tail)
            }
          } else {
            a1
          }
        }
        case (a1: JsonObject @unchecked, i1: String) => {
          if (a1.contains(i1)) {
            if (ilist.size == 1) {
              a1 - i1
            } else {
              a1 + (i1 -> jdelete(a1(i1), ilist.tail: _*))
            }
          } else {
            a1
          }
        }
        case _ => a
      }
    }
  }

  /**
   *
   * Insert a value within a nested Json value.
   *
   * @param a the input Json value.
   * @param ilist a list of values that are either strings or integers
   *              - A string selects the value of a JsonObject name-value pair where
   *              the name equals the string.
   *              - An integer i selects the ith elements of a JsonArray.
   * @param v the new value
   *
   * @return a copy of the input with the value inserted. For JsonArrays the value is inserted before the
   *         specified value.
   *
   */
  def jinsert(a: Json, ilist: Any*)(v: Json): Json = {
    if (ilist.size == 0) {
      a
    } else {
      (a, ilist.head) match {
        case (a1: JsonArray, i1: Int) => {
          if (0 <= i1 && i1 <= a1.size) {
            val (a2, a3) = a1.splitAt(i1)
            val v1 = if (ilist.size == 1) {
              v
            } else {
              jput(a1(i1), ilist.tail: _*)(v)
            }
            (a2 :+ v) ++ a3
          } else {
            a1
          }
        }
        case (a1: JsonObject @unchecked, i1: String) => {
          if (!a1.contains(i1)) {
            if (ilist.size == 1) {
              a1 + (i1 -> v)
            } else {
              a1 + (i1 -> jput(a1(i1), ilist.tail: _*)(v))
            }
          } else {
            a1
          }
        }
        case _ => a
      }
    }
  }

  /**
   *
   * Get the size of a Json value.
   * - For a Json Object the number of name-value pairs.
   * - For a Json Array the number of elements.
   * - For anything else, 0.
   *
   */
  def jsize(j: Json): Int = {
    j match {
      case a1: JsonObject@unchecked => a1.size
      case a1: JsonArray => a1.size
      case x => 0
    }
  }

  /**
   *
   * Get a string value within a nested Json value.
   *
   * @param ilist a list of values that are either strings or integers
   *              - A string selects the value of a JsonObject name-value pair where
   *              the name equals the string.
   *              - An integer i selects the ith elements of a JsonArray.
   *
   * @return the selected string value or "" if not present.
   *
   */
  def jgetString(a: Json, ilist: Any*): String = {
    jget(a, ilist: _*) match {
      case s: String => s
      case x => ""
    }
  }

  /**
   *
   * Get a boolean value within a nested Json value.
   *
   * @param ilist a list of values that are either strings or integers
   *              - A string selects the value of a JsonObject name-value pair where
   *              the name equals the string.
   *              - An integer i selects the ith elements of a JsonArray.
   *
   * @return the selected boolean value or false if not present.
   *
   */
  def jgetBoolean(a: Json, ilist: Any*): Boolean = {
    jget(a, ilist: _*) match {
      case b: Boolean => b
      case x => false
    }
  }

  /**
   *
   * Get an integer value within a nested Json value.
   *
   * @param ilist a list of values that are either strings or integers
   *              - A string selects the value of a JsonObject name-value pair where
   *              the name equals the string.
   *              - An integer i selects the ith elements of a JsonArray.
   *
   * @return the selected integer value or 0 if not present.
   *
   */
  def jgetInt(a: Json, ilist: Any*): Int = {
    jget(a, ilist: _*) match {
      case l: Long => {
        val i = l.toInt
        if (i == l) {
          i
        } else {
          0
        }
      }
      case i: Int => i
      case x => 0
    }
  }

  /**
   *
   * Get a long value within a nested Json value.
   *
   * @param ilist a list of values that are either strings or integers
   *              - A string selects the value of a JsonObject name-value pair where
   *              the name equals the string.
   *              - An integer i selects the ith elements of a JsonArray.
   *
   * @return the selected long value or 0 if not present.
   *
   */
  def jgetLong(a: Json, ilist: Any*): Long = {
    jget(a, ilist: _*) match {
      case l: Long => l
      case i: Int => i
      case x => 0
    }
  }

  /**
   *
   * Get a big decimal value within a nested Json value.
   *
   * @param ilist a list of values that are either strings or integers
   *              - A string selects the value of a JsonObject name-value pair where
   *              the name equals the string.
   *              - An integer i selects the ith elements of a JsonArray.
   *
   * @return the selected big decimal value or 0.0 if not present.
   *
   */
  def jgetBigDecimal(a: Json, ilist: Any*): BigDecimal = {
    jget(a, ilist: _*) match {
      case b: BigDecimal => b
      case d: Double => BigDecimal(d)
      case l: Long => l
      case i: Int => i
      case x => 0
    }
  }

  /**
   *
   * Get a double value within a nested Json value.
   *
   * @param ilist a list of values that are either strings or integers
   *              - A string selects the value of a JsonObject name-value pair where
   *              the name equals the string.
   *              - An integer i selects the ith elements of a JsonArray.
   *
   * @return the selected double value or 0.0 if not present.
   *
   */
  def jgetDouble(a: Json, ilist: Any*): Double = {
    jget(a, ilist: _*) match {
      case d: Double => d
      case b: BigDecimal => b.toDouble
      case l: Long => l
      case i: Int => i
      case x => 0
    }
  }

  /**
   *
   * Get a JsonArray value within a nested Json value.
   *
   * @param ilist a list of values that are either strings or integers
   *              - A string selects the value of a JsonObject name-value pair where
   *              the name equals the string.
   *              - An integer i selects the ith elements of a JsonArray.
   *
   * @return the selected JsonArray value or an empty JsonArray if not present.
   *
   */
  def jgetArray(a: Json, ilist: Any*): JsonArray = {
    jget(a, ilist: _*) match {
      case s: JsonArray => s
      case x => emptyJsonArray
    }
  }

  /**
   *
   * Get a JsonObject value within a nested Json value.
   *
   * @param ilist a list of values that are either strings or integers
   *              - A string selects the value of a JsonObject name-value pair where
   *              the name equals the string.
   *              - An integer i selects the ith elements of a JsonArray.
   *
   * @return the selected JsonObject value or an empty JsonObject if not present.
   *
   */
  def jgetObject(a: Json, ilist: Any*): JsonObject = {
    jget(a, ilist: _*) match {
      case m: JsonObject @unchecked => m
      case x => emptyJsonObject
    }
  }

  /**
   *
   * An extractor for nested Json values.
   *
   * @param ilist a list of values that are either strings or integers
   *              - A string selects the value of a JsonObject name-value pair where
   *              the name equals the string.
   *              - An integer i selects the ith elements of a JsonArray.
   *
   * @example {{{
   *                                                       val A = jfield("a")
   *                                                       val B = jfield("b")
   *                                                       val C = jfield("c")
   *                                                       jval match {
   *                                                         case a:A & b:B => foo(a,b)
   *                                                         case c:C => bar(c)
   *                                                       }
   *          }}}
   *
   */
  case class jfield(ilist: Any*) {
    def unapply(m: Json) = {
      val result = jget(m, ilist: _*)
      if (result == null) {
        None
      } else {
        Some(result)
      }
    }
  }

  /**
   *
   * An extractor composition operator.
   *
   * @example {{{
   *                                                       val A = jfield("a")
   *                                                       val B = jfield("b")
   *                                                       val C = jfield("c")
   *                                                       jval match {
   *                                                         case a:A & b:B => foo(a,b)
   *                                                         case c:C => bar(c)
   *                                                       }
   *          }}}
   *
   */
  object & {
    def unapply(a: Any) = Some(a, a)
  }

}<|MERGE_RESOLUTION|>--- conflicted
+++ resolved
@@ -169,15 +169,10 @@
             null
           }
         }
-<<<<<<< HEAD
-        //case (a1: scala.collection.Map[_, _], i1: String) => {
-          //a1.asInstanceOf[scala.collection.Map[String, Json]].get(i1) match {
-            case (a1: scala.collection.Map[_, _], i1: String) => {
-              a1.asInstanceOf[scala.collection.Map[String, Json]].get(i1) match {
-=======
-        case (a1: JsonObject @unchecked, i1: String) => {
-          a1.asInstanceOf[JsonObject].get(i1) match {
->>>>>>> 7a2b00d7
+        //case (a1: JsonObject @unchecked, i1: String) => {
+        //  a1.asInstanceOf[JsonObject].get(i1) match {
+        case (a1: scala.collection.Map[_, _], i1: String) => {
+          a1.asInstanceOf[scala.collection.Map[String, Json]].get(i1) match {
             case Some(v) => v
             case None => null
           }
@@ -217,7 +212,7 @@
             false
           }
         }
-        case (a1: JsonObject @unchecked, i1: String) => {
+        case (a1: JsonObject@unchecked, i1: String) => {
           a1.get(i1) match {
             case Some(v) => {
               if (ilist.size == 1) {
@@ -266,7 +261,7 @@
             a1
           }
         }
-        case (a1: JsonObject @ unchecked, i1: String) => {
+        case (a1: JsonObject@unchecked, i1: String) => {
           if (ilist.size == 1) {
             a1 + (i1 -> v)
           } else {
@@ -310,7 +305,7 @@
             a1
           }
         }
-        case (a1: JsonObject @unchecked, i1: String) => {
+        case (a1: JsonObject@unchecked, i1: String) => {
           if (a1.contains(i1)) {
             if (ilist.size == 1) {
               a1 - i1
@@ -359,7 +354,7 @@
             a1
           }
         }
-        case (a1: JsonObject @unchecked, i1: String) => {
+        case (a1: JsonObject@unchecked, i1: String) => {
           if (!a1.contains(i1)) {
             if (ilist.size == 1) {
               a1 + (i1 -> v)
@@ -553,7 +548,7 @@
    */
   def jgetObject(a: Json, ilist: Any*): JsonObject = {
     jget(a, ilist: _*) match {
-      case m: JsonObject @unchecked => m
+      case m: JsonObject@unchecked => m
       case x => emptyJsonObject
     }
   }
@@ -568,13 +563,13 @@
    *              - An integer i selects the ith elements of a JsonArray.
    *
    * @example {{{
-   *                                                       val A = jfield("a")
-   *                                                       val B = jfield("b")
-   *                                                       val C = jfield("c")
-   *                                                       jval match {
-   *                                                         case a:A & b:B => foo(a,b)
-   *                                                         case c:C => bar(c)
-   *                                                       }
+   *                                                                 val A = jfield("a")
+   *                                                                 val B = jfield("b")
+   *                                                                 val C = jfield("c")
+   *                                                                 jval match {
+   *                                                                   case a:A & b:B => foo(a,b)
+   *                                                                   case c:C => bar(c)
+   *                                                                 }
    *          }}}
    *
    */
@@ -594,13 +589,13 @@
    * An extractor composition operator.
    *
    * @example {{{
-   *                                                       val A = jfield("a")
-   *                                                       val B = jfield("b")
-   *                                                       val C = jfield("c")
-   *                                                       jval match {
-   *                                                         case a:A & b:B => foo(a,b)
-   *                                                         case c:C => bar(c)
-   *                                                       }
+   *                                                                 val A = jfield("a")
+   *                                                                 val B = jfield("b")
+   *                                                                 val C = jfield("c")
+   *                                                                 jval match {
+   *                                                                   case a:A & b:B => foo(a,b)
+   *                                                                   case c:C => bar(c)
+   *                                                                 }
    *          }}}
    *
    */
